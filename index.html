<!DOCTYPE html>
<html lang="en">
<head>
    <meta charset="UTF-8">
    <meta name="viewport" content="width=device-width, initial-scale=1.0">
    <title>Educational RAG Platform</title>
    <!-- FORCE UPDATE: 2025-08-28 6:05 PM - Theme Switcher CSS Fixed -->
    <meta name="cache-control" content="no-cache">
    <meta name="expires" content="0">
    <link rel="icon" href="data:image/svg+xml,<svg xmlns='http://www.w3.org/2000/svg' viewBox='0 0 100 100'><text y='0.9em' font-size='90'>🎓</text></svg>">
<<<<<<< HEAD
    <link rel="stylesheet" href="styles.css?v=20250828" id="mainStyles">
    <link rel="stylesheet" href="theme-switcher.css?v=20250828">
    <link rel="stylesheet" href="style_option_1_twilio.css?v=20250828" id="twilioTheme" disabled>
    <link rel="stylesheet" href="style_option_2_stripe.css?v=20250828" id="stripeTheme" disabled>
    <link rel="stylesheet" href="style_option_3_notion.css?v=20250828" id="notionTheme" disabled>
    <link rel="stylesheet" href="style_option_4_linear.css?v=20250828" id="linearTheme" disabled>
    <link rel="stylesheet" href="style_option_5_cyber.css?v=20250828" id="cyberTheme" disabled>
    <link rel="stylesheet" href="style_option_6_luxury.css?v=20250828" id="luxuryTheme" disabled>
    <link rel="stylesheet" href="style_option_7_energy.css?v=20250828" id="energyTheme" disabled>
=======
    <link rel="stylesheet" href="styles.css" id="mainStyles">
    <link rel="stylesheet" href="theme-switcher.css">
    <link rel="stylesheet" href="../style_option_1_twilio.css" id="twilioTheme" disabled>
    <link rel="stylesheet" href="../style_option_2_stripe.css" id="stripeTheme" disabled>
    <link rel="stylesheet" href="../style_option_3_notion.css" id="notionTheme" disabled>
    <link rel="stylesheet" href="../style_option_4_linear.css" id="linearTheme" disabled>
>>>>>>> 91bc8483
    <link href="https://cdnjs.cloudflare.com/ajax/libs/font-awesome/6.4.0/css/all.min.css" rel="stylesheet">
    <link href="https://fonts.googleapis.com/css2?family=Inter:wght@300;400;500;600;700&display=swap" rel="stylesheet">
</head>
<body>
    <!-- Header -->
    <header class="header">
        <div class="container">
            <div class="header-content">
                <div class="logo">
                    <i class="fas fa-graduation-cap"></i>
                    <h1>Educational RAG Platform</h1>
                </div>
                <div class="header-right">
                    <!-- Theme Switcher -->
                    <div class="theme-switcher">
                        <button class="theme-btn" id="themeBtn" title="Switch Theme">
                            <i class="fas fa-palette"></i>
                            <span>Themes</span>
                        </button>
                        <div class="theme-dropdown" id="themeDropdown">
                            <div class="theme-option active" data-theme="original">
                                <div class="theme-preview original-preview"></div>
                                <span>Original</span>
                            </div>
                            <div class="theme-option" data-theme="twilio">
                                <div class="theme-preview twilio-preview"></div>
                                <span>Twilio</span>
                            </div>
                            <div class="theme-option" data-theme="stripe">
                                <div class="theme-preview stripe-preview"></div>
                                <span>Stripe</span>
                            </div>
                            <div class="theme-option" data-theme="notion">
                                <div class="theme-preview notion-preview"></div>
                                <span>Notion</span>
                            </div>
                            <div class="theme-option" data-theme="linear">
                                <div class="theme-preview linear-preview"></div>
                                <span>Linear</span>
                            </div>
<<<<<<< HEAD
                            <div class="theme-option" data-theme="cyber">
                                <div class="theme-preview cyber-preview"></div>
                                <span>Cyber 🚀</span>
                            </div>
                            <div class="theme-option" data-theme="luxury">
                                <div class="theme-preview luxury-preview"></div>
                                <span>Luxury 💎</span>
                            </div>
                            <div class="theme-option" data-theme="energy">
                                <div class="theme-preview energy-preview"></div>
                                <span>Energy ⚡</span>
                            </div>
=======
>>>>>>> 91bc8483
                        </div>
                    </div>
                    <div class="status-indicator">
                        <div class="status-dot" id="statusDot"></div>
                        <span id="statusText">Connecting...</span>
                    </div>
                </div>
            </div>
        </div>
    </header>

    <!-- Main Content -->
    <main class="main">
        <div class="container">
            <!-- Connection Status Card -->
            <div class="card" id="statusCard">
                <div class="card-header">
                    <i class="fas fa-server"></i>
                    <h2>System Status</h2>
                    <button class="btn btn-secondary btn-sm" id="refreshStatus">
                        <i class="fas fa-sync-alt"></i> Refresh
                    </button>
                </div>
                <div class="card-body">
                    <div class="system-status" id="systemStatus">
                        <div class="loading">
                            <i class="fas fa-spinner fa-spin"></i>
                            <span>Checking system status...</span>
                        </div>
                    </div>
                </div>
            </div>

            <!-- Document Upload Section -->
            <div class="card">
                <div class="card-header">
                    <i class="fas fa-cloud-upload-alt"></i>
                    <h2>Document Upload</h2>
                </div>
                <div class="card-body">
                    <div class="upload-area" id="uploadArea">
                        <div class="upload-icon">
                            <i class="fas fa-file-upload"></i>
                        </div>
                        <h3>Drag and drop your documents here</h3>
                        <p>or <strong>click to browse</strong></p>
                        <p class="file-types">Supports: PDF, DOCX, TXT, CSV, XLSX (max 10MB)</p>
                        <input type="file" id="fileInput" accept=".pdf,.docx,.doc,.txt,.csv,.xlsx" hidden>
                    </div>
                    
                    <div class="upload-progress" id="uploadProgress" style="display: none;">
                        <div class="progress-info">
                            <span id="uploadFileName"></span>
                            <span id="uploadStatus"></span>
                        </div>
                        <div class="progress-bar">
                            <div class="progress-fill" id="progressFill"></div>
                        </div>
                        <div class="progress-details" id="progressDetails"></div>
                    </div>
                </div>
            </div>

            <!-- Documents List -->
            <div class="card" id="documentsCard" style="display: none;">
                <div class="card-header">
                    <i class="fas fa-file-alt"></i>
                    <h2>Uploaded Documents</h2>
                    <button class="btn btn-secondary btn-sm" id="refreshDocs">
                        <i class="fas fa-sync-alt"></i> Refresh
                    </button>
                </div>
                <div class="card-body">
                    <div class="documents-list" id="documentsList"></div>
                </div>
            </div>

            <!-- Q&A Section -->
            <div class="card">
                <div class="card-header">
                    <i class="fas fa-comments"></i>
                    <h2>Ask Questions</h2>
                    <div class="qa-options">
                        <label class="toggle-switch">
                            <input type="checkbox" id="useDocsOnly">
                            <span class="toggle-slider"></span>
                            <span class="toggle-label">Use uploaded docs only</span>
                        </label>
                    </div>
                </div>
                <div class="card-body">
                    <div class="chat-container" id="chatContainer">
                        <div class="welcome-message">
                            <i class="fas fa-robot"></i>
                            <h3>Welcome to DeepSeek AI Assistant</h3>
                            <p>Ask me anything! I can answer questions about your uploaded documents or provide general knowledge.</p>
                        </div>
                    </div>
                    
                    <div class="input-area">
                        <div class="input-group">
                            <textarea 
                                id="questionInput" 
                                placeholder="Ask a question about your documents or anything else..."
                                rows="3"
                                maxlength="1000"
                            ></textarea>
                            <button class="btn btn-primary" id="askButton">
                                <i class="fas fa-paper-plane"></i>
                                <span>Ask</span>
                            </button>
                        </div>
                        <div class="input-info">
                            <span class="char-count"><span id="charCount">0</span>/1000</span>
                            <span class="ai-info">Powered by DeepSeek AI</span>
                        </div>
                    </div>
                </div>
            </div>

            <!-- Analytics Dashboard -->
            <div class="card" id="analyticsCard" style="display: none;">
                <div class="card-header">
                    <i class="fas fa-chart-line"></i>
                    <h2>Analytics</h2>
                    <button class="btn btn-secondary btn-sm" id="refreshAnalytics">
                        <i class="fas fa-sync-alt"></i> Refresh
                    </button>
                </div>
                <div class="card-body">
                    <div class="analytics-grid" id="analyticsGrid"></div>
                </div>
            </div>
        </div>
    </main>

    <!-- Footer -->
    <footer class="footer">
        <div class="container">
            <p>&copy; 2024 Educational RAG Platform | Powered by DeepSeek AI & Railway</p>
        </div>
    </footer>

    <!-- Loading Overlay -->
    <div class="loading-overlay" id="loadingOverlay" style="display: none;">
        <div class="loading-content">
            <i class="fas fa-spinner fa-spin"></i>
            <p id="loadingText">Processing...</p>
        </div>
    </div>

    <!-- Toast Notifications -->
    <div class="toast-container" id="toastContainer"></div>

    <script src="script.js"></script>
</body>
</html><|MERGE_RESOLUTION|>--- conflicted
+++ resolved
@@ -8,24 +8,15 @@
     <meta name="cache-control" content="no-cache">
     <meta name="expires" content="0">
     <link rel="icon" href="data:image/svg+xml,<svg xmlns='http://www.w3.org/2000/svg' viewBox='0 0 100 100'><text y='0.9em' font-size='90'>🎓</text></svg>">
-<<<<<<< HEAD
-    <link rel="stylesheet" href="styles.css?v=20250828" id="mainStyles">
-    <link rel="stylesheet" href="theme-switcher.css?v=20250828">
-    <link rel="stylesheet" href="style_option_1_twilio.css?v=20250828" id="twilioTheme" disabled>
-    <link rel="stylesheet" href="style_option_2_stripe.css?v=20250828" id="stripeTheme" disabled>
-    <link rel="stylesheet" href="style_option_3_notion.css?v=20250828" id="notionTheme" disabled>
-    <link rel="stylesheet" href="style_option_4_linear.css?v=20250828" id="linearTheme" disabled>
-    <link rel="stylesheet" href="style_option_5_cyber.css?v=20250828" id="cyberTheme" disabled>
-    <link rel="stylesheet" href="style_option_6_luxury.css?v=20250828" id="luxuryTheme" disabled>
-    <link rel="stylesheet" href="style_option_7_energy.css?v=20250828" id="energyTheme" disabled>
-=======
-    <link rel="stylesheet" href="styles.css" id="mainStyles">
-    <link rel="stylesheet" href="theme-switcher.css">
-    <link rel="stylesheet" href="../style_option_1_twilio.css" id="twilioTheme" disabled>
-    <link rel="stylesheet" href="../style_option_2_stripe.css" id="stripeTheme" disabled>
-    <link rel="stylesheet" href="../style_option_3_notion.css" id="notionTheme" disabled>
-    <link rel="stylesheet" href="../style_option_4_linear.css" id="linearTheme" disabled>
->>>>>>> 91bc8483
+    <link rel="stylesheet" href="styles.css?v=20250830" id="mainStyles">
+    <link rel="stylesheet" href="theme-switcher.css?v=20250830">
+    <link rel="stylesheet" href="style_option_1_twilio.css?v=20250830" id="twilioTheme" disabled>
+    <link rel="stylesheet" href="style_option_2_stripe.css?v=20250830" id="stripeTheme" disabled>
+    <link rel="stylesheet" href="style_option_3_notion.css?v=20250830" id="notionTheme" disabled>
+    <link rel="stylesheet" href="style_option_4_linear.css?v=20250830" id="linearTheme" disabled>
+    <link rel="stylesheet" href="style_option_5_cyber.css?v=20250830" id="cyberTheme" disabled>
+    <link rel="stylesheet" href="style_option_6_luxury.css?v=20250830" id="luxuryTheme" disabled>
+    <link rel="stylesheet" href="style_option_7_energy.css?v=20250830" id="energyTheme" disabled>
     <link href="https://cdnjs.cloudflare.com/ajax/libs/font-awesome/6.4.0/css/all.min.css" rel="stylesheet">
     <link href="https://fonts.googleapis.com/css2?family=Inter:wght@300;400;500;600;700&display=swap" rel="stylesheet">
 </head>
@@ -66,7 +57,6 @@
                                 <div class="theme-preview linear-preview"></div>
                                 <span>Linear</span>
                             </div>
-<<<<<<< HEAD
                             <div class="theme-option" data-theme="cyber">
                                 <div class="theme-preview cyber-preview"></div>
                                 <span>Cyber 🚀</span>
@@ -79,8 +69,6 @@
                                 <div class="theme-preview energy-preview"></div>
                                 <span>Energy ⚡</span>
                             </div>
-=======
->>>>>>> 91bc8483
                         </div>
                     </div>
                     <div class="status-indicator">
